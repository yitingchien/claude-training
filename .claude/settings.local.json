{
  "permissions": {
    "allow": [
      "Read(//Users/yiting.chien/Desktop/**)",
      "Bash(uv sync:*)",
      "Bash(uv run:*)",
<<<<<<< HEAD
      "Bash(git merge:*)",
=======
      "Bash(./scripts/quality-check.sh:*)",
>>>>>>> 2328f456
      "Bash(git add:*)",
      "Bash(git commit:*)"
    ],
    "deny": [],
    "ask": []
  }
}<|MERGE_RESOLUTION|>--- conflicted
+++ resolved
@@ -4,11 +4,8 @@
       "Read(//Users/yiting.chien/Desktop/**)",
       "Bash(uv sync:*)",
       "Bash(uv run:*)",
-<<<<<<< HEAD
       "Bash(git merge:*)",
-=======
       "Bash(./scripts/quality-check.sh:*)",
->>>>>>> 2328f456
       "Bash(git add:*)",
       "Bash(git commit:*)"
     ],
