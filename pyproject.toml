[project]
name = "starting-codebase"
version = "0.1.0"
description = "Add your description here"
readme = "README.md"
requires-python = ">=3.13"
dependencies = [
    "chromadb==1.0.15",
    "anthropic==0.58.2",
    "sentence-transformers==5.0.0",
    "fastapi==0.116.1",
    "uvicorn==0.35.0",
    "python-multipart==0.0.20",
    "python-dotenv==1.1.1",
    "pytest==8.3.3",
    "pytest-asyncio==0.25.0",
    "pytest-mock==3.14.0",
<<<<<<< HEAD
    "httpx==0.28.1",
]

[tool.pytest.ini_options]
minversion = "6.0"
addopts = [
    "-ra",
    "--strict-markers",
    "--strict-config",
    "--disable-warnings",
    "--tb=short"
]
testpaths = [
    "backend/tests"
]
python_files = [
    "test_*.py",
    "*_test.py"
]
python_classes = [
    "Test*"
]
python_functions = [
    "test_*"
]
markers = [
    "slow: marks tests as slow (deselect with '-m \"not slow\"')",
    "integration: marks tests as integration tests",
    "unit: marks tests as unit tests",
    "api: marks tests as API tests"
]
=======
]

[dependency-groups]
dev = [
    "black>=25.9.0",
    "flake8>=7.3.0",
    "isort>=6.0.1",
    "mypy>=1.18.2",
]

[tool.black]
line-length = 88
target-version = ['py313']
include = '\.pyi?$'
extend-exclude = '''
/(
  # directories
  \.eggs
  | \.git
  | \.hg
  | \.mypy_cache
  | \.tox
  | \.venv
  | venv
  | \.env
  | _build
  | buck-out
  | build
  | dist
  | chroma_db
)/
'''

[tool.isort]
profile = "black"
multi_line_output = 3
line_length = 88
known_first_party = ["backend", "tests"]
sections = ["FUTURE", "STDLIB", "THIRDPARTY", "FIRSTPARTY", "LOCALFOLDER"]

[tool.mypy]
python_version = "3.13"
warn_return_any = true
warn_unused_configs = true
disallow_untyped_defs = true
disallow_incomplete_defs = true
check_untyped_defs = true
disallow_untyped_decorators = true
no_implicit_optional = true
warn_redundant_casts = true
warn_unused_ignores = true
warn_no_return = true
warn_unreachable = true
strict_equality = true
exclude = [
    "venv/",
    ".venv/",
    "chroma_db/",
    "build/",
    "dist/"
]

[[tool.mypy.overrides]]
module = [
    "chromadb.*",
    "sentence_transformers.*",
    "uvicorn.*"
]
ignore_missing_imports = true
>>>>>>> 2328f456
<|MERGE_RESOLUTION|>--- conflicted
+++ resolved
@@ -15,7 +15,6 @@
     "pytest==8.3.3",
     "pytest-asyncio==0.25.0",
     "pytest-mock==3.14.0",
-<<<<<<< HEAD
     "httpx==0.28.1",
 ]
 
@@ -46,8 +45,6 @@
     "integration: marks tests as integration tests",
     "unit: marks tests as unit tests",
     "api: marks tests as API tests"
-]
-=======
 ]
 
 [dependency-groups]
@@ -116,5 +113,4 @@
     "sentence_transformers.*",
     "uvicorn.*"
 ]
-ignore_missing_imports = true
->>>>>>> 2328f456
+ignore_missing_imports = true